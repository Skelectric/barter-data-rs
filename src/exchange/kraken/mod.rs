use crate::{
    ExchangeId, ExchangeTransformer, MarketEvent, Subscriber, Subscription, SubscriptionIds,
    SubscriptionMeta,
};
use barter_integration::{
    error::SocketError, model::SubscriptionId, protocol::websocket::WsMessage, Transformer,
};
use model::{KrakenEvent, KrakenMessage, KrakenSubKind, KrakenSubResponse, KrakenSubscription};
use serde::{Deserialize, Serialize};
use std::collections::HashMap;
use tokio::sync::mpsc;
use tracing::debug;

/// [`Kraken`] specific data structures.
pub mod model;

/// [`Kraken`] [`Subscriber`] & [`ExchangeTransformer`] implementor for the collection
/// of `Spot` data.
#[derive(Clone, Eq, PartialEq, Debug, Deserialize, Serialize)]
pub struct Kraken {
    pub ids: SubscriptionIds,
}

impl Subscriber for Kraken {
    type SubResponse = KrakenSubResponse;

    fn base_url() -> &'static str {
        "wss://ws.kraken.com/"
    }

    fn build_subscription_meta(
        subscriptions: &[Subscription],
    ) -> Result<SubscriptionMeta, SocketError> {
        // Allocate SubscriptionIds HashMap to track identifiers for each actioned Subscription
        let mut ids = SubscriptionIds(HashMap::with_capacity(subscriptions.len()));

        // Map Barter Subscriptions to Kraken Subscriptions
        let subscriptions = subscriptions
            .iter()
            .map(|subscription| {
                // Translate Barter Subscription to the associated KrakenSubscription
                let kraken_subscription = Kraken::subscription(subscription)?;

                // Use "channel|market" as the SubscriptionId key in the SubscriptionIds
                // eg/ SubscriptionId("ohlc-5|XBT/USD")
                ids.insert(
                    SubscriptionId::from(&kraken_subscription),
                    subscription.clone(),
                );

                WsMessage::try_from(&kraken_subscription)
            })
            .collect::<Result<Vec<_>, SocketError>>()?;

        Ok(SubscriptionMeta {
            ids,
            expected_responses: subscriptions.len(),
            subscriptions,
        })
    }
}

impl ExchangeTransformer for Kraken {
    const EXCHANGE: ExchangeId = ExchangeId::Kraken;

    fn new(_: mpsc::UnboundedSender<WsMessage>, ids: SubscriptionIds) -> Self {
        Self { ids }
    }
}

impl Transformer<MarketEvent> for Kraken {
    type Input = KrakenMessage;
    type OutputIter = Vec<Result<MarketEvent, SocketError>>;

    fn transform(&mut self, input: Self::Input) -> Self::OutputIter {
        match input {
            KrakenMessage::Trades(trades) => {
                // Determine Instrument associated with this KrakenTrades message
                let instrument = match self.ids.find_instrument(&trades.subscription_id) {
                    Ok(instrument) => instrument,
                    Err(error) => return vec![Err(error)],
                };

                // Map to MarketEvents
                trades
                    .trades
                    .into_iter()
                    .map(|trade| {
                        Ok(MarketEvent::from((
                            Kraken::EXCHANGE,
                            instrument.clone(),
                            trade,
                        )))
                    })
                    .collect()
            }
            KrakenMessage::Candle(candle) => {
                // Determine Instrument associated with this KrakenCandle message
                let instrument = match self.ids.find_instrument(&candle.subscription_id) {
                    Ok(instrument) => instrument,
                    Err(error) => return vec![Err(error)],
                };

                // Map to MarketEvent
                vec![Ok(MarketEvent::from((
                    Kraken::EXCHANGE,
                    instrument,
                    candle.candle,
                )))]
            }
            KrakenMessage::KrakenEvent(KrakenEvent::Heartbeat) => {
                debug!(exchange_id = %Kraken::EXCHANGE, "received heartbeat");
                vec![]
            }
            KrakenMessage::KrakenEvent(KrakenEvent::Error(error)) => {
                vec![Err(SocketError::Exchange(error.message))]
            }
        }
    }
}

impl Kraken {
    /// Translate a Barter [`Subscription`] into a [`Kraken`] compatible subscription message.
    pub fn subscription(sub: &Subscription) -> Result<KrakenSubscription, SocketError> {
<<<<<<< HEAD
        // Determine Kraken market identifier using the Instrument
        let market = format!("{}/{}", sub.instrument.base, sub.instrument.quote).to_uppercase();

        // Determine the KrakenSubKind from the Barter SubKind
        let kind = KrakenSubKind::try_from(&sub.kind)?;

=======
        // Determine the KrakenSubKind from the Barter SubKind
        let kind = KrakenSubKind::try_from(&sub.kind)?;

        // Determine Kraken market identifier using the Instrument
        let market = format!("{}/{}", sub.instrument.base, sub.instrument.quote).to_uppercase();

>>>>>>> 40f0bab5
        Ok(KrakenSubscription::new(market, kind))
    }
}

#[cfg(test)]
mod tests {
    use super::*;
    use crate::exchange::kraken::model::{
        KrakenCandle, KrakenCandleData, KrakenError, KrakenInterval, KrakenTrade, KrakenTrades,
    };
    use crate::model::{Candle, DataKind, Interval, PublicTrade, SubKind};
    use barter_integration::model::{Exchange, Instrument, InstrumentKind, Side};
    use chrono::{DateTime, Utc};

    fn kraken(subscriptions: Vec<Subscription>) -> Kraken {
        let ids = SubscriptionIds(
            subscriptions
                .into_iter()
                .map(|sub| {
                    if InstrumentKind::Spot != sub.instrument.kind {
                        panic!("non spot InstrumentKinds not supported by Kraken exchange")
                    }

                    let market =
                        format!("{}/{}", sub.instrument.base, sub.instrument.quote).to_uppercase();

                    let subscription_id = match &sub.kind {
                        SubKind::Trade => {
                            format!("trade|{market}")
                        }
                        SubKind::Candle(interval) => {
                            let interval = KrakenInterval::try_from(interval)
                                .expect("interval not supports by kraken");

                            format!("ohlc-{}|{market}", u32::from(interval))
                        }
                        _ => panic!(
                            "subscription type not implemented in mod tests kraken() builder"
                        ),
                    };

                    (SubscriptionId(subscription_id), sub)
                })
                .collect(),
        );

        Kraken { ids }
    }

    fn kraken_trade_id(timestamp: DateTime<Utc>, side: Side, price: f64, volume: f64) -> String {
        format!("{}_{:?}_{}_{}", timestamp, side, price, volume)
    }

    #[test]
    fn test_subscription() {
        struct TestCase {
            input: Subscription,
            expected: Result<KrakenSubscription, SocketError>,
        }

        let cases = vec![
            TestCase {
                // TC0: Valid InstrumentKind::Spot Trade Subscription
                input: Subscription::new(
                    ExchangeId::Kraken,
                    ("xbt", "usd", InstrumentKind::Spot),
                    SubKind::Trade,
                ),
                expected: Ok(KrakenSubscription {
                    event: "subscribe",
                    market: "XBT/USD".to_string(),
                    kind: KrakenSubKind::Trade { channel: "trade" },
                }),
            },
            TestCase {
                // TC1: Valid InstrumentKind::Spot Candle Subscription
                input: Subscription::new(
                    ExchangeId::Kraken,
                    ("xbt", "usd", InstrumentKind::Spot),
                    SubKind::Candle(Interval::Minute5),
                ),
                expected: Ok(KrakenSubscription {
                    event: "subscribe",
                    market: "XBT/USD".to_string(),
                    kind: KrakenSubKind::Candle {
                        channel: "ohlc",
                        interval: 5,
                    },
                }),
            },
            TestCase {
                // TC2: Invalid InstrumentKind::Spot Candle Subscription w/ unsupported interval
                input: Subscription::new(
                    ExchangeId::Kraken,
                    ("xbt", "usd", InstrumentKind::Spot),
                    SubKind::Candle(Interval::Month3),
                ),
                expected: Err(SocketError::Unsupported {
                    entity: "kraken",
                    item: Interval::Month3.to_string(),
                }),
            },
        ];

        for (index, test) in cases.into_iter().enumerate() {
            let actual = Kraken::subscription(&test.input);
            match (actual, test.expected) {
                (Ok(actual), Ok(expected)) => {
                    assert_eq!(actual, expected, "TC{} failed", index)
                }
                (Err(_), Err(_)) => {
                    // Test passed
                }
                (actual, expected) => {
                    // Test failed
                    panic!("TC{index} failed because actual != expected. \nActual: {actual:?}\nExpected: {expected:?}\n");
                }
            }
        }
    }

    #[test]
    fn test_kraken_transform() {
        let mut transformer = kraken(vec![
            Subscription::from((
                ExchangeId::Kraken,
                "XBT",
                "USD",
                InstrumentKind::Spot,
                SubKind::Trade,
            )),
            Subscription::from((
                ExchangeId::Kraken,
                "XBT",
                "USD",
                InstrumentKind::Spot,
                SubKind::Candle(Interval::Minute5),
            )),
        ]);

        let timestamp = Utc::now();

        struct TestCase {
            input: KrakenMessage,
            expected: Vec<Result<MarketEvent, SocketError>>,
        }

        let cases = vec![
            TestCase {
                // TC0: KrakenMessage Spot trades w/ known SubscriptionId
                input: KrakenMessage::Trades(KrakenTrades {
                    subscription_id: SubscriptionId::from("trade|XBT/USD"),
                    trades: vec![
                        KrakenTrade {
                            price: 1.0,
                            quantity: 1.0,
                            time: timestamp,
                            side: Side::Buy,
                        },
                        KrakenTrade {
                            price: 2.0,
                            quantity: 2.0,
                            time: timestamp,
                            side: Side::Sell,
                        },
                    ],
                }),
                expected: vec![
                    Ok(MarketEvent {
                        exchange_time: timestamp,
                        received_time: timestamp,
                        exchange: Exchange::from(ExchangeId::Kraken),
                        instrument: Instrument::from(("xbt", "usd", InstrumentKind::Spot)),
                        kind: DataKind::Trade(PublicTrade {
                            id: kraken_trade_id(timestamp, Side::Buy, 1.0, 1.0),
                            price: 1.0,
                            quantity: 1.0,
                            side: Side::Buy,
                        }),
                    }),
                    Ok(MarketEvent {
                        exchange_time: timestamp,
                        received_time: timestamp,
                        exchange: Exchange::from(ExchangeId::Kraken),
                        instrument: Instrument::from(("xbt", "usd", InstrumentKind::Spot)),
                        kind: DataKind::Trade(PublicTrade {
                            id: kraken_trade_id(timestamp, Side::Sell, 2.0, 2.0),
                            price: 2.0,
                            quantity: 2.0,
                            side: Side::Sell,
                        }),
                    }),
                ],
            },
            TestCase {
                // TC1: KrakenMessage Spot trades w/ unknown SubscriptionId
                input: KrakenMessage::Trades(KrakenTrades {
                    subscription_id: SubscriptionId::from("unknown"),
                    trades: vec![KrakenTrade {
                        price: 1.0,
                        quantity: 1.0,
                        time: timestamp,
                        side: Side::Buy,
                    }],
                }),
                expected: vec![Err(SocketError::Unidentifiable(SubscriptionId::from(
                    "unknown",
                )))],
            },
            TestCase {
                // TC2: KrakenMessage Spot candles-5 w/ known SubscriptionId
                input: KrakenMessage::Candle(KrakenCandle {
                    subscription_id: SubscriptionId::from("ohlc-5|XBT/USD"),
                    candle: KrakenCandleData {
                        start_time: timestamp
                            .checked_sub_signed(chrono::Duration::minutes(5))
                            .unwrap(),
                        end_time: timestamp,
                        open: 7000.70000,
                        high: 7000.70000,
                        low: 1000.60000,
                        close: 3586.60000,
                        volume: 0.03373000,
                        trade_count: 50000,
                    },
                }),
                expected: vec![Ok(MarketEvent {
                    exchange_time: timestamp,
                    received_time: timestamp,
                    exchange: Exchange::from(ExchangeId::Kraken),
                    instrument: Instrument::from(("xbt", "usd", InstrumentKind::Spot)),
                    kind: DataKind::Candle(Candle {
                        start_time: timestamp
                            .checked_sub_signed(chrono::Duration::minutes(5))
                            .unwrap(),
                        end_time: timestamp,
                        open: 7000.70000,
                        high: 7000.70000,
                        low: 1000.60000,
                        close: 3586.60000,
                        volume: 0.03373000,
                        trade_count: 50000,
                    }),
                })],
            },
            TestCase {
                // TC3: KrakenMessage Spot candles-5 w/ unknown SubscriptionId
                input: KrakenMessage::Candle(KrakenCandle {
                    subscription_id: SubscriptionId::from("unknown"),
                    candle: KrakenCandleData {
                        start_time: timestamp,
                        end_time: timestamp
                            .checked_add_signed(chrono::Duration::minutes(5))
                            .unwrap(),
                        open: 7000.70000,
                        high: 7000.70000,
                        low: 1000.60000,
                        close: 3586.60000,
                        volume: 0.03373000,
                        trade_count: 50000,
                    },
                }),
                expected: vec![Err(SocketError::Unidentifiable(SubscriptionId::from(
                    "unknown",
                )))],
            },
            TestCase {
                // TC4: KrakenMessage Heartbeat returns empty vector
                input: KrakenMessage::KrakenEvent(KrakenEvent::Heartbeat),
                expected: vec![],
            },
            TestCase {
                // TC5: KrakenMessage Error returns empty vector
                input: KrakenMessage::KrakenEvent(KrakenEvent::Error(KrakenError {
                    message: "error message".to_string(),
                })),
                expected: vec![Err(SocketError::Exchange("error message".to_string()))],
            },
        ];

        for (index, test) in cases.into_iter().enumerate() {
            let actual = transformer.transform(test.input);
            assert_eq!(
                actual.len(),
                test.expected.len(),
                "TestCase {} failed at vector length assert_eq with actual: {:?}",
                index,
                actual
            );

            for (vector_index, (actual, expected)) in actual
                .into_iter()
                .zip(test.expected.into_iter())
                .enumerate()
            {
                match (actual, expected) {
                    (Ok(actual), Ok(expected)) => {
                        // Scrub Utc::now() timestamps to allow comparison
                        let actual = MarketEvent {
                            received_time: timestamp,
                            ..actual
                        };
                        assert_eq!(
                            actual, expected,
                            "TC{} failed to assert_eq Oks at vector index {}",
                            index, vector_index
                        )
                    }
                    (Err(_), Err(_)) => {
                        // Test passed
                    }
                    (actual, expected) => {
                        // Test failed
                        panic!("TC{index} failed at vector index {vector_index} because actual != expected. \nActual: {actual:?}\nExpected: {expected:?}\n");
                    }
                }
            }
        }
    }
}<|MERGE_RESOLUTION|>--- conflicted
+++ resolved
@@ -122,21 +122,12 @@
 impl Kraken {
     /// Translate a Barter [`Subscription`] into a [`Kraken`] compatible subscription message.
     pub fn subscription(sub: &Subscription) -> Result<KrakenSubscription, SocketError> {
-<<<<<<< HEAD
+        // Determine the KrakenSubKind from the Barter SubKind
+        let kind = KrakenSubKind::try_from(&sub.kind)?;
+
         // Determine Kraken market identifier using the Instrument
         let market = format!("{}/{}", sub.instrument.base, sub.instrument.quote).to_uppercase();
 
-        // Determine the KrakenSubKind from the Barter SubKind
-        let kind = KrakenSubKind::try_from(&sub.kind)?;
-
-=======
-        // Determine the KrakenSubKind from the Barter SubKind
-        let kind = KrakenSubKind::try_from(&sub.kind)?;
-
-        // Determine Kraken market identifier using the Instrument
-        let market = format!("{}/{}", sub.instrument.base, sub.instrument.quote).to_uppercase();
-
->>>>>>> 40f0bab5
         Ok(KrakenSubscription::new(market, kind))
     }
 }
